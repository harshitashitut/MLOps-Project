"""
Interview Analysis Backend
Analyzes interview videos using speech transcription and LLM feedback
Saves transcriptions to local storage
"""

import sys
sys.path.append("/home/mohit/.local/lib/python3.13/site-packages")

# Add project root to path for config imports
from pathlib import Path
root_dir = Path(__file__).resolve().parent.parent
sys.path.insert(0, str(root_dir))

from config.logging_config import get_logger, PipelineLogger

import os
import torch
from transformers import (
    AutoModelForSpeechSeq2Seq, 
    AutoProcessor,
    pipeline
)
import cv2
import subprocess
import tempfile
from datetime import datetime
import time

# Initialize logging
logger = get_logger(__name__, component='pipeline')
pipeline_logger = PipelineLogger()

class InterviewAnalyzer:
    def __init__(self, use_gpu=True, storage_dir="store"):
        """
        Initialize the analyzer with speech recognition and LLM models
        
        Args:
            use_gpu: Whether to use GPU acceleration if available
            storage_dir: Directory to save transcriptions (default: "store")
        """
        logger.info("Initializing InterviewAnalyzer")
        self.device = "cuda" if use_gpu and torch.cuda.is_available() else "cpu"
        logger.info(f"Using device: {self.device}")
        
        # Set up storage directory
        self.storage_dir = Path(storage_dir)
        self.storage_dir.mkdir(exist_ok=True)
        logger.info(f"Transcriptions will be saved to: {self.storage_dir.absolute()}")
        
        # Initialize speech recognition model (Whisper)
        self.transcription_pipeline = None
        self.llm_pipeline = None
        
    def load_transcription_model(self, model_name="openai/whisper-base"):
        """
        Load Whisper model for speech-to-text
        
        Args:
            model_name: Hugging Face model ID for transcription
        """
<<<<<<< HEAD
        logger.info(f"Loading transcription model: {model_name}")
        start_time = time.time()
        
        model = AutoModelForSpeechSeq2Seq.from_pretrained(
            model_name,
            torch_dtype=torch.float16 if self.device == "cuda" else torch.float32,
            low_cpu_mem_usage=True,
        )
        model.to(self.device)
        
        processor = AutoProcessor.from_pretrained(model_name)
        
        self.transcription_pipeline = pipeline(
            "automatic-speech-recognition",
            model=model,
            tokenizer=processor.tokenizer,
            feature_extractor=processor.feature_extractor,
            max_new_tokens=128,
            chunk_length_s=30,
            batch_size=16,
            torch_dtype=torch.float16 if self.device == "cuda" else torch.float32,
            device=self.device,
        )
        
        load_time = time.time() - start_time
        logger.info(f"Transcription model loaded successfully in {load_time:.2f} seconds")
=======
        try:
            print(f"Loading transcription model: {model_name}")
            
            model = AutoModelForSpeechSeq2Seq.from_pretrained(
                model_name,
                torch_dtype=torch.float16 if self.device == "cuda" else torch.float32,
                low_cpu_mem_usage=True,
            )
            model.to(self.device)
            
            processor = AutoProcessor.from_pretrained(model_name)
            
            self.transcription_pipeline = pipeline(
                "automatic-speech-recognition",
                model=model,
                tokenizer=processor.tokenizer,
                feature_extractor=processor.feature_extractor,
                max_new_tokens=128,
                chunk_length_s=30,
                batch_size=16,
                torch_dtype=torch.float16 if self.device == "cuda" else torch.float32,
                device=self.device,
            )
            print("Transcription model loaded successfully")
            
        except Exception as e:
            print(f"Error loading transcription model: {e}")
            sys.exit(1)
>>>>>>> 3b86c34a
    
    def load_llm_model(self, model_name="google/flan-t5-base"):
        """
        Load LLM for answer analysis
        
        Args:
            model_name: Hugging Face model ID for text generation
        """
<<<<<<< HEAD
        logger.info(f"Loading LLM model: {model_name}")
        start_time = time.time()
        
        # Detect model type based on name
        if "t5" in model_name.lower() or "flan" in model_name.lower():
            # T5 models use text2text-generation
            task = "text2text-generation"
        else:
            # Most other models use text-generation
            task = "text-generation"
        
        self.llm_pipeline = pipeline(
            task,
            model=model_name,
            torch_dtype=torch.float16 if self.device == "cuda" else torch.float32,
            device_map="auto" if self.device == "cuda" else None,
        )
        self.model_type = task
        
        load_time = time.time() - start_time
        logger.info(f"LLM model loaded successfully in {load_time:.2f} seconds")
    
    def get_video_metadata(self, video_path):
        """
        Get video metadata using ffprobe
        
        Args:
            video_path: Path to video file
            
        Returns:
            Dictionary with video metadata
        """
        try:
            command = [
                "ffprobe",
                "-v", "quiet",
                "-print_format", "json",
                "-show_format",
                "-show_streams",
                video_path
            ]
            
            result = subprocess.run(command, check=True, capture_output=True, text=True)
            import json
            metadata = json.loads(result.stdout)
            
            # Extract useful info
            duration = float(metadata['format'].get('duration', 0))
            size_mb = float(metadata['format'].get('size', 0)) / (1024 * 1024)
            format_name = metadata['format'].get('format_name', 'unknown')
            
            return {
                'duration': duration,
                'size_mb': size_mb,
                'format': format_name
            }
        except Exception as e:
            logger.warning(f"Could not extract video metadata: {e}")
            return None
=======
        try:
            print(f"Loading LLM model: {model_name}")
            
            # Detect model type based on name
            if "t5" in model_name.lower() or "flan" in model_name.lower():
                # T5 models use text2text-generation
                task = "text2text-generation"
            else:
                # Most other models use text-generation
                task = "text-generation"
            
            self.llm_pipeline = pipeline(
                task,
                model=model_name,
                torch_dtype=torch.float16 if self.device == "cuda" else torch.float32,
                device_map="auto" if self.device == "cuda" else None,
            )
            self.model_type = task
            print("LLM model loaded successfully")
            
        except Exception as e:
            print(f"Error loading LLM model: {e}")
            sys.exit(1)
>>>>>>> 3b86c34a
    
    def extract_audio(self, video_path, output_audio_path=None):
        """
        Extract audio from video file using ffmpeg
        
        Args:
            video_path: Path to input video file
            output_audio_path: Path for output audio file (optional)
            
        Returns:
            Path to extracted audio file
        """
<<<<<<< HEAD
        if output_audio_path is None:
            output_audio_path = tempfile.mktemp(suffix=".wav")
        
        # Get video metadata
        video_metadata = self.get_video_metadata(video_path)
        if video_metadata:
            logger.info(f"Video metadata - Duration: {video_metadata['duration']:.2f}s, "
                       f"Size: {video_metadata['size_mb']:.2f}MB, "
                       f"Format: {video_metadata['format']}")
        
        logger.info(f"Extracting audio from {video_path}")
        start_time = time.time()
        
        # Use ffmpeg to extract audio
        command = [
            "ffmpeg",
            "-i", video_path,
            "-vn",  # No video
            "-acodec", "pcm_s16le",  # PCM 16-bit
            "-ar", "16000",  # 16kHz sample rate
            "-ac", "1",  # Mono
            "-y",  # Overwrite output file
            output_audio_path
        ]
        
        try:
            subprocess.run(command, check=True, capture_output=True)
            extraction_time = time.time() - start_time
            
            # Get audio file size
            audio_size_mb = os.path.getsize(output_audio_path) / (1024 * 1024)
            
            logger.info(f"Audio extracted in {extraction_time:.2f}s - "
                       f"Size: {audio_size_mb:.2f}MB - "
                       f"Path: {output_audio_path}")
=======
        try:
            # Validate video file exists
            if not os.path.exists(video_path):
                print(f"Error: Video file not found: {video_path}")
                sys.exit(1)
            
            # Validate file is not empty
            if os.path.getsize(video_path) == 0:
                print(f"Error: Video file is empty: {video_path}")
                sys.exit(1)
            
            # Validate video format
            valid_extensions = ['.mp4', '.webm', '.avi', '.mov', '.mkv', '.flv', '.wmv', '.m4v']
            file_extension = os.path.splitext(video_path)[1].lower()
            
            if file_extension not in valid_extensions:
                print(f"Error: Invalid video format: {file_extension}")
                sys.exit(1)
            
            if output_audio_path is None:
                output_audio_path = tempfile.mktemp(suffix=".wav")
            
            print(f"Extracting audio from {video_path}")
            
            # Use ffmpeg to extract audio
            command = [
                "ffmpeg",
                "-i", video_path,
                "-vn",  # No video
                "-acodec", "pcm_s16le",  # PCM 16-bit
                "-ar", "16000",  # 16kHz sample rate
                "-ac", "1",  # Mono
                "-y",  # Overwrite output file
                output_audio_path
            ]
            
            subprocess.run(command, check=True, capture_output=True, text=True)
            print(f"Audio extracted to {output_audio_path}")
>>>>>>> 3b86c34a
            return output_audio_path
            
        except subprocess.CalledProcessError as e:
<<<<<<< HEAD
            logger.error(f"Error extracting audio: {e}")
            raise
=======
            print(f"Error extracting audio: ffmpeg failed")
            sys.exit(1)
        except FileNotFoundError:
            print("Error: ffmpeg not found. Please install ffmpeg")
            sys.exit(1)
        except Exception as e:
            print(f"Error during audio extraction: {e}")
            sys.exit(1)
>>>>>>> 3b86c34a
    
    def save_analysis(self, transcription, feedback, video_path, question=None):
        """
        Save transcription and LLM feedback to a text file in the storage directory
        
        Args:
            transcription: The transcription text
            feedback: LLM analysis feedback
            video_path: Original video path (used for naming)
            question: Optional question to include in the file
            
        Returns:
            Path to saved analysis file
        """
<<<<<<< HEAD
        # Generate filename based on video name and timestamp
        video_name = Path(video_path).stem
        timestamp = datetime.now().strftime("%Y%m%d_%H%M%S")
        filename = f"{video_name}_{timestamp}.txt"
        
        output_path = self.storage_dir / filename
        
        logger.info(f"Saving analysis to {output_path}")
        
        # Write analysis to file
        with open(output_path, 'w', encoding='utf-8') as f:
            f.write("="*60 + "\n")
            f.write("INTERVIEW ANALYSIS REPORT\n")
            f.write("="*60 + "\n\n")
            
            # Metadata
            f.write(f"Video: {Path(video_path).name}\n")
            f.write(f"Date: {datetime.now().strftime('%Y-%m-%d %H:%M:%S')}\n")
            f.write(f"Transcription length: {len(transcription)} characters\n\n")
            
            # Question
            if question:
=======
        try:
            # Generate filename based on video name and timestamp
            video_name = Path(video_path).stem
            timestamp = datetime.now().strftime("%Y%m%d_%H%M%S")
            filename = f"{video_name}_{timestamp}.txt"
            
            output_path = self.storage_dir / filename
            
            # Write analysis to file
            with open(output_path, 'w', encoding='utf-8') as f:
>>>>>>> 3b86c34a
                f.write("="*60 + "\n")
                f.write("INTERVIEW ANALYSIS REPORT\n")
                f.write("="*60 + "\n\n")
<<<<<<< HEAD
                f.write(f"{question}\n\n")
            
            # Transcription
            f.write("="*60 + "\n")
            f.write("TRANSCRIPTION\n")
            f.write("="*60 + "\n\n")
            f.write(transcription)
            f.write("\n\n")
            
            # LLM Feedback
            f.write("="*60 + "\n")
            f.write("AI FEEDBACK\n")
            f.write("="*60 + "\n\n")
            f.write(feedback)
            f.write("\n")
        
        # Log file size
        file_size_kb = os.path.getsize(output_path) / 1024
        logger.info(f"Analysis report saved successfully - Size: {file_size_kb:.2f}KB")
        return str(output_path)
=======
                
                # Metadata
                f.write(f"Video: {Path(video_path).name}\n")
                f.write(f"Date: {datetime.now().strftime('%Y-%m-%d %H:%M:%S')}\n")
                f.write(f"Transcription length: {len(transcription)} characters\n\n")
                
                # Question
                if question:
                    f.write("="*60 + "\n")
                    f.write("QUESTION\n")
                    f.write("="*60 + "\n\n")
                    f.write(f"{question}\n\n")
                
                # Transcription
                f.write("="*60 + "\n")
                f.write("TRANSCRIPTION\n")
                f.write("="*60 + "\n\n")
                f.write(transcription)
                f.write("\n\n")
                
                # LLM Feedback
                f.write("="*60 + "\n")
                f.write("AI FEEDBACK\n")
                f.write("="*60 + "\n\n")
                f.write(feedback)
                f.write("\n")
            
            print(f"Analysis saved to: {output_path}")
            return str(output_path)
            
        except Exception as e:
            print(f"Error saving analysis: {e}")
            sys.exit(1)
>>>>>>> 3b86c34a
    
    def transcribe_audio(self, audio_path):
        """
        Transcribe audio file to text
        
        Args:
            audio_path: Path to audio file
            
        Returns:
            Transcription text
        """
<<<<<<< HEAD
        if self.transcription_pipeline is None:
            logger.error("Transcription model not loaded")
            raise ValueError("Transcription model not loaded. Call load_transcription_model() first.")
        
        logger.info(f"Starting transcription of audio file")
        start_time = time.time()
        
        result = self.transcription_pipeline(audio_path)
        transcription = result["text"]
        
        transcription_time = time.time() - start_time
        logger.info(f"Transcription complete in {transcription_time:.2f}s - "
                   f"Length: {len(transcription)} characters, "
                   f"Words: {len(transcription.split())}")
        
        return transcription
=======
        try:
            if self.transcription_pipeline is None:
                print("Error: Transcription model not loaded")
                sys.exit(1)
            
            print(f"Transcribing audio from {audio_path}")
            result = self.transcription_pipeline(audio_path)
            transcription = result["text"]
            print(f"Transcription complete: {len(transcription)} characters")
            
            return transcription
            
        except Exception as e:
            print(f"Error during transcription: {e}")
            sys.exit(1)
>>>>>>> 3b86c34a
    
    def analyze_answer(self, question, answer, context="job interview"):
        """
        Analyze interview answer using LLM
        
        Args:
            question: The interview question asked
            answer: The transcribed answer
            context: Context of the interview
            
        Returns:
            Detailed feedback on the answer
        """
<<<<<<< HEAD
        if self.llm_pipeline is None:
            logger.error("LLM model not loaded")
            raise ValueError("LLM model not loaded. Call load_llm_model() first.")
        
        logger.info("Starting LLM analysis")
        start_time = time.time()
        
        # Simplified prompt for better results with smaller models
        prompt = f"""Question: {question}
=======
        try:
            if self.llm_pipeline is None:
                print("Error: LLM model not loaded")
                sys.exit(1)
            
            print("Analyzing answer with LLM...")
            
            # Simplified prompt for better results with smaller models
            prompt = f"""Question: {question}
>>>>>>> 3b86c34a
Answer: {answer}

Rate this interview answer (1-10) and list 3 strengths and 3 areas to improve:"""

            # Handle different model types
            if self.model_type == "text2text-generation":
                # T5/FLAN models: simple text-to-text with better generation params
                outputs = self.llm_pipeline(
                    prompt,
                    max_new_tokens=300,
                    min_length=50,
                    temperature=0.8,
                    do_sample=True,
                    top_p=0.92,
                    top_k=50,
                    repetition_penalty=1.2,
                    no_repeat_ngram_size=3,
                )
                feedback = outputs[0]["generated_text"]
            else:
                # Chat models: use messages format
                messages = [
                    {"role": "user", "content": prompt}
                ]
                
                outputs = self.llm_pipeline(
                    messages,
                    max_new_tokens=300,
                    temperature=0.7,
                    do_sample=True,
                    top_p=0.9,
                    repetition_penalty=1.15,
                )
                
                feedback = outputs[0]["generated_text"][-1]["content"]
            
            print("Analysis complete")
            return feedback
            
<<<<<<< HEAD
            feedback = outputs[0]["generated_text"][-1]["content"]
        
        analysis_time = time.time() - start_time
        logger.info(f"LLM analysis complete in {analysis_time:.2f}s - "
                   f"Feedback length: {len(feedback)} characters")
        
        return feedback
=======
        except Exception as e:
            print(f"Error during LLM analysis: {e}")
            sys.exit(1)
>>>>>>> 3b86c34a
    
    def analyze_video(self, video_path, question, context="job interview", save_analysis=True):
        """
        Complete pipeline: extract audio, transcribe, and analyze
        
        Args:
            video_path = "../Data/video1.webm"
            question: The interview question
            context: Interview context
            save_analysis: Whether to save full analysis (transcription + feedback) to file
            
        Returns:
            Dictionary with transcription, feedback, and file path
        """
<<<<<<< HEAD
        logger.info(f"Starting video analysis pipeline for: {os.path.basename(video_path)}")
        pipeline_start_time = time.time()
        
        # Extract audio
        audio_path = self.extract_audio(video_path)
        
        try:
            # Transcribe audio
            transcription = self.transcribe_audio(audio_path)
            
            # Analyze answer
            feedback = self.analyze_answer(question, transcription, context)
            
            # Save complete analysis to file
            analysis_file = None
            if save_analysis:
                analysis_file = self.save_analysis(transcription, feedback, video_path, question)
            
            total_time = time.time() - pipeline_start_time
            logger.info(f"Video analysis pipeline completed successfully in {total_time:.2f}s")
            
            return {
                "transcription": transcription,
                "feedback": feedback,
                "question": question,
                "analysis_file": analysis_file,
                "processing_time": total_time
            }
        except Exception as e:
            logger.error(f"Video analysis pipeline failed: {str(e)}", exc_info=True)
            raise
        finally:
            # Clean up temporary audio file
            if os.path.exists(audio_path):
                os.remove(audio_path)
                logger.info("Temporary audio file cleaned up")
=======
        try:
            # Validate inputs
            if not video_path:
                print("Error: video_path cannot be empty")
                sys.exit(1)
            
            if not question or not question.strip():
                print("Error: question cannot be empty")
                sys.exit(1)
            
            if not isinstance(video_path, (str, Path)):
                print(f"Error: video_path must be a string or Path")
                sys.exit(1)
            
            if not isinstance(question, str):
                print(f"Error: question must be a string")
                sys.exit(1)
            
            # Check models are loaded
            if self.transcription_pipeline is None:
                print("Error: Transcription model not loaded")
                sys.exit(1)
            
            if self.llm_pipeline is None:
                print("Error: LLM model not loaded")
                sys.exit(1)
            
            # Extract audio
            audio_path = self.extract_audio(video_path)
            
            try:
                # Transcribe audio
                transcription = self.transcribe_audio(audio_path)
                
                # Check if transcription is empty or too short
                if not transcription or len(transcription.strip()) < 10:
                    print("Error: Transcription is too short or empty")
                    sys.exit(1)
                
                # Analyze answer
                feedback = self.analyze_answer(question, transcription, context)
                
                # Save complete analysis to file
                analysis_file = None
                if save_analysis:
                    analysis_file = self.save_analysis(transcription, feedback, video_path, question)
                
                return {
                    "transcription": transcription,
                    "feedback": feedback,
                    "question": question,
                    "analysis_file": analysis_file
                }
            finally:
                # Clean up temporary audio file
                if os.path.exists(audio_path):
                    os.remove(audio_path)
                    
        except Exception as e:
            print(f"Error during video analysis: {e}")
            sys.exit(1)
>>>>>>> 3b86c34a


# Example usage
if __name__ == "__main__":
<<<<<<< HEAD
    # Log pipeline start
    pipeline_logger.log_pipeline_start(
        logger,
        "Interview Analysis Pipeline",
        config={
            'transcription_model': 'openai/whisper-base',
            'llm_model': 'google/flan-t5-large',
            'gpu_enabled': True,
            'storage_dir': '../store'
        }
    )
    
    pipeline_start = time.time()
=======
    # Initialize analyzer with storage directory
    analyzer = InterviewAnalyzer(
        use_gpu=True,
        storage_dir="store"  # Transcriptions will be saved here
    )
    
    # Load models
    analyzer.load_transcription_model("openai/whisper-base")
    
    # RECOMMENDED: Use one of these better models for LLM analysis
    # Option 1: Best quality (needs ~6GB RAM, but much better results)
    # analyzer.load_llm_model("microsoft/Phi-3-mini-4k-instruct")
    
    # Option 2: Larger FLAN-T5 (needs ~3GB RAM, better than base)
    analyzer.load_llm_model("google/flan-t5-large")
    
    # Option 3: Smallest model (often gives poor results)
    # analyzer.load_llm_model("google/flan-t5-base")
    
    # Analyze a video
    video_path = "/home/mohit/Downloads/project_mlops/MLOps-Project/Data Pipeline/Data/video1.webm"
    question = "Tell me about yourself"
>>>>>>> 3b86c34a
    
    try:
        # Initialize analyzer with storage directory
        analyzer = InterviewAnalyzer(
            use_gpu=True,
            storage_dir = "store"
        )
        
        # Load models once (reused for all videos)
        analyzer.load_transcription_model("openai/whisper-base")
        analyzer.load_llm_model("google/flan-t5-large")
        
<<<<<<< HEAD
        # Find all video files in Data folder
        data_folder = Path(__file__).parent.parent / "Data"
        video_extensions = ['.webm', '.mp4', '.avi', '.mov', '.mkv']
        video_files = []
        
        for ext in video_extensions:
            video_files.extend(data_folder.glob(f"*{ext}"))
        
        if not video_files:
            logger.warning(f"No video files found in {data_folder.absolute()}")
            logger.info(f"Supported formats: {', '.join(video_extensions)}")
        else:
            logger.info(f"Found {len(video_files)} video(s) to process")
            
            # Default question (you can customize per video if needed)
            default_question = "Tell me about yourself"
            
            # Process each video
            successful = 0
            failed = 0
            
            for i, video_path in enumerate(video_files, 1):
                logger.info(f"\n{'='*60}")
                logger.info(f"Processing video {i}/{len(video_files)}: {video_path.name}")
                logger.info(f"{'='*60}")
                
                try:
                    result = analyzer.analyze_video(
                        str(video_path), 
                        default_question,
                        save_analysis=True
                    )
                    
                    print(f"\n{'='*60}")
                    print(f"ANALYSIS RESULTS - Video {i}/{len(video_files)}")
                    print(f"{'='*60}")
                    print(f"Video: {video_path.name}")
                    print(f"Question: {result['question']}")
                    print(f"\nTranscription ({len(result['transcription'])} chars):\n{result['transcription'][:200]}...")
                    print(f"\nFeedback:\n{result['feedback']}")
                    print(f"\nProcessing Time: {result['processing_time']:.2f}s")
                    
                    if result['analysis_file']:
                        print(f"✓ Full analysis saved to: {result['analysis_file']}")
                    
                    successful += 1
                    
                except Exception as e:
                    logger.error(f"Failed to process {video_path.name}: {str(e)}", exc_info=True)
                    failed += 1
                    continue
            
            # Summary
            logger.info(f"\n{'='*60}")
            logger.info(f"PROCESSING COMPLETE")
            logger.info(f"{'='*60}")
            logger.info(f"Total videos: {len(video_files)}")
            logger.info(f"Successful: {successful}")
            logger.info(f"Failed: {failed}")
            
            # Log statistics
            pipeline_logger.log_data_stats(
                logger,
                "Video Processing Summary",
                {
                    'total_videos': len(video_files),
                    'successful': successful,
                    'failed': failed,
                    'success_rate': f"{(successful/len(video_files)*100):.1f}%"
                }
            )
        
        # Log pipeline completion
        total_duration = time.time() - pipeline_start
        pipeline_logger.log_pipeline_end(
            logger,
            "Interview Analysis Pipeline",
            status="SUCCESS",
            duration=total_duration
        )
            
    except Exception as e:
        logger.error(f"Pipeline execution failed: {str(e)}", exc_info=True)
        total_duration = time.time() - pipeline_start
        pipeline_logger.log_pipeline_end(
            logger,
            "Interview Analysis Pipeline",
            status="FAILED",
            duration=total_duration
        )
        raise
=======
        if result['analysis_file']:
            print(f"\nFull analysis saved to: {result['analysis_file']}")
    else:
        print(f"Error: Video file not found: {video_path}")
        sys.exit(1)
>>>>>>> 3b86c34a
<|MERGE_RESOLUTION|>--- conflicted
+++ resolved
@@ -6,13 +6,6 @@
 
 import sys
 sys.path.append("/home/mohit/.local/lib/python3.13/site-packages")
-
-# Add project root to path for config imports
-from pathlib import Path
-root_dir = Path(__file__).resolve().parent.parent
-sys.path.insert(0, str(root_dir))
-
-from config.logging_config import get_logger, PipelineLogger
 
 import os
 import torch
@@ -24,12 +17,8 @@
 import cv2
 import subprocess
 import tempfile
+from pathlib import Path
 from datetime import datetime
-import time
-
-# Initialize logging
-logger = get_logger(__name__, component='pipeline')
-pipeline_logger = PipelineLogger()
 
 class InterviewAnalyzer:
     def __init__(self, use_gpu=True, storage_dir="store"):
@@ -40,14 +29,13 @@
             use_gpu: Whether to use GPU acceleration if available
             storage_dir: Directory to save transcriptions (default: "store")
         """
-        logger.info("Initializing InterviewAnalyzer")
         self.device = "cuda" if use_gpu and torch.cuda.is_available() else "cpu"
-        logger.info(f"Using device: {self.device}")
+        print(f"Using device: {self.device}")
         
         # Set up storage directory
         self.storage_dir = Path(storage_dir)
         self.storage_dir.mkdir(exist_ok=True)
-        logger.info(f"Transcriptions will be saved to: {self.storage_dir.absolute()}")
+        print(f"Transcriptions will be saved to: {self.storage_dir.absolute()}")
         
         # Initialize speech recognition model (Whisper)
         self.transcription_pipeline = None
@@ -60,34 +48,6 @@
         Args:
             model_name: Hugging Face model ID for transcription
         """
-<<<<<<< HEAD
-        logger.info(f"Loading transcription model: {model_name}")
-        start_time = time.time()
-        
-        model = AutoModelForSpeechSeq2Seq.from_pretrained(
-            model_name,
-            torch_dtype=torch.float16 if self.device == "cuda" else torch.float32,
-            low_cpu_mem_usage=True,
-        )
-        model.to(self.device)
-        
-        processor = AutoProcessor.from_pretrained(model_name)
-        
-        self.transcription_pipeline = pipeline(
-            "automatic-speech-recognition",
-            model=model,
-            tokenizer=processor.tokenizer,
-            feature_extractor=processor.feature_extractor,
-            max_new_tokens=128,
-            chunk_length_s=30,
-            batch_size=16,
-            torch_dtype=torch.float16 if self.device == "cuda" else torch.float32,
-            device=self.device,
-        )
-        
-        load_time = time.time() - start_time
-        logger.info(f"Transcription model loaded successfully in {load_time:.2f} seconds")
-=======
         try:
             print(f"Loading transcription model: {model_name}")
             
@@ -116,7 +76,6 @@
         except Exception as e:
             print(f"Error loading transcription model: {e}")
             sys.exit(1)
->>>>>>> 3b86c34a
     
     def load_llm_model(self, model_name="google/flan-t5-base"):
         """
@@ -125,67 +84,6 @@
         Args:
             model_name: Hugging Face model ID for text generation
         """
-<<<<<<< HEAD
-        logger.info(f"Loading LLM model: {model_name}")
-        start_time = time.time()
-        
-        # Detect model type based on name
-        if "t5" in model_name.lower() or "flan" in model_name.lower():
-            # T5 models use text2text-generation
-            task = "text2text-generation"
-        else:
-            # Most other models use text-generation
-            task = "text-generation"
-        
-        self.llm_pipeline = pipeline(
-            task,
-            model=model_name,
-            torch_dtype=torch.float16 if self.device == "cuda" else torch.float32,
-            device_map="auto" if self.device == "cuda" else None,
-        )
-        self.model_type = task
-        
-        load_time = time.time() - start_time
-        logger.info(f"LLM model loaded successfully in {load_time:.2f} seconds")
-    
-    def get_video_metadata(self, video_path):
-        """
-        Get video metadata using ffprobe
-        
-        Args:
-            video_path: Path to video file
-            
-        Returns:
-            Dictionary with video metadata
-        """
-        try:
-            command = [
-                "ffprobe",
-                "-v", "quiet",
-                "-print_format", "json",
-                "-show_format",
-                "-show_streams",
-                video_path
-            ]
-            
-            result = subprocess.run(command, check=True, capture_output=True, text=True)
-            import json
-            metadata = json.loads(result.stdout)
-            
-            # Extract useful info
-            duration = float(metadata['format'].get('duration', 0))
-            size_mb = float(metadata['format'].get('size', 0)) / (1024 * 1024)
-            format_name = metadata['format'].get('format_name', 'unknown')
-            
-            return {
-                'duration': duration,
-                'size_mb': size_mb,
-                'format': format_name
-            }
-        except Exception as e:
-            logger.warning(f"Could not extract video metadata: {e}")
-            return None
-=======
         try:
             print(f"Loading LLM model: {model_name}")
             
@@ -209,7 +107,6 @@
         except Exception as e:
             print(f"Error loading LLM model: {e}")
             sys.exit(1)
->>>>>>> 3b86c34a
     
     def extract_audio(self, video_path, output_audio_path=None):
         """
@@ -222,43 +119,6 @@
         Returns:
             Path to extracted audio file
         """
-<<<<<<< HEAD
-        if output_audio_path is None:
-            output_audio_path = tempfile.mktemp(suffix=".wav")
-        
-        # Get video metadata
-        video_metadata = self.get_video_metadata(video_path)
-        if video_metadata:
-            logger.info(f"Video metadata - Duration: {video_metadata['duration']:.2f}s, "
-                       f"Size: {video_metadata['size_mb']:.2f}MB, "
-                       f"Format: {video_metadata['format']}")
-        
-        logger.info(f"Extracting audio from {video_path}")
-        start_time = time.time()
-        
-        # Use ffmpeg to extract audio
-        command = [
-            "ffmpeg",
-            "-i", video_path,
-            "-vn",  # No video
-            "-acodec", "pcm_s16le",  # PCM 16-bit
-            "-ar", "16000",  # 16kHz sample rate
-            "-ac", "1",  # Mono
-            "-y",  # Overwrite output file
-            output_audio_path
-        ]
-        
-        try:
-            subprocess.run(command, check=True, capture_output=True)
-            extraction_time = time.time() - start_time
-            
-            # Get audio file size
-            audio_size_mb = os.path.getsize(output_audio_path) / (1024 * 1024)
-            
-            logger.info(f"Audio extracted in {extraction_time:.2f}s - "
-                       f"Size: {audio_size_mb:.2f}MB - "
-                       f"Path: {output_audio_path}")
-=======
         try:
             # Validate video file exists
             if not os.path.exists(video_path):
@@ -297,14 +157,9 @@
             
             subprocess.run(command, check=True, capture_output=True, text=True)
             print(f"Audio extracted to {output_audio_path}")
->>>>>>> 3b86c34a
             return output_audio_path
             
         except subprocess.CalledProcessError as e:
-<<<<<<< HEAD
-            logger.error(f"Error extracting audio: {e}")
-            raise
-=======
             print(f"Error extracting audio: ffmpeg failed")
             sys.exit(1)
         except FileNotFoundError:
@@ -313,7 +168,6 @@
         except Exception as e:
             print(f"Error during audio extraction: {e}")
             sys.exit(1)
->>>>>>> 3b86c34a
     
     def save_analysis(self, transcription, feedback, video_path, question=None):
         """
@@ -328,30 +182,6 @@
         Returns:
             Path to saved analysis file
         """
-<<<<<<< HEAD
-        # Generate filename based on video name and timestamp
-        video_name = Path(video_path).stem
-        timestamp = datetime.now().strftime("%Y%m%d_%H%M%S")
-        filename = f"{video_name}_{timestamp}.txt"
-        
-        output_path = self.storage_dir / filename
-        
-        logger.info(f"Saving analysis to {output_path}")
-        
-        # Write analysis to file
-        with open(output_path, 'w', encoding='utf-8') as f:
-            f.write("="*60 + "\n")
-            f.write("INTERVIEW ANALYSIS REPORT\n")
-            f.write("="*60 + "\n\n")
-            
-            # Metadata
-            f.write(f"Video: {Path(video_path).name}\n")
-            f.write(f"Date: {datetime.now().strftime('%Y-%m-%d %H:%M:%S')}\n")
-            f.write(f"Transcription length: {len(transcription)} characters\n\n")
-            
-            # Question
-            if question:
-=======
         try:
             # Generate filename based on video name and timestamp
             video_name = Path(video_path).stem
@@ -362,32 +192,9 @@
             
             # Write analysis to file
             with open(output_path, 'w', encoding='utf-8') as f:
->>>>>>> 3b86c34a
                 f.write("="*60 + "\n")
                 f.write("INTERVIEW ANALYSIS REPORT\n")
                 f.write("="*60 + "\n\n")
-<<<<<<< HEAD
-                f.write(f"{question}\n\n")
-            
-            # Transcription
-            f.write("="*60 + "\n")
-            f.write("TRANSCRIPTION\n")
-            f.write("="*60 + "\n\n")
-            f.write(transcription)
-            f.write("\n\n")
-            
-            # LLM Feedback
-            f.write("="*60 + "\n")
-            f.write("AI FEEDBACK\n")
-            f.write("="*60 + "\n\n")
-            f.write(feedback)
-            f.write("\n")
-        
-        # Log file size
-        file_size_kb = os.path.getsize(output_path) / 1024
-        logger.info(f"Analysis report saved successfully - Size: {file_size_kb:.2f}KB")
-        return str(output_path)
-=======
                 
                 # Metadata
                 f.write(f"Video: {Path(video_path).name}\n")
@@ -421,7 +228,6 @@
         except Exception as e:
             print(f"Error saving analysis: {e}")
             sys.exit(1)
->>>>>>> 3b86c34a
     
     def transcribe_audio(self, audio_path):
         """
@@ -433,24 +239,6 @@
         Returns:
             Transcription text
         """
-<<<<<<< HEAD
-        if self.transcription_pipeline is None:
-            logger.error("Transcription model not loaded")
-            raise ValueError("Transcription model not loaded. Call load_transcription_model() first.")
-        
-        logger.info(f"Starting transcription of audio file")
-        start_time = time.time()
-        
-        result = self.transcription_pipeline(audio_path)
-        transcription = result["text"]
-        
-        transcription_time = time.time() - start_time
-        logger.info(f"Transcription complete in {transcription_time:.2f}s - "
-                   f"Length: {len(transcription)} characters, "
-                   f"Words: {len(transcription.split())}")
-        
-        return transcription
-=======
         try:
             if self.transcription_pipeline is None:
                 print("Error: Transcription model not loaded")
@@ -466,7 +254,6 @@
         except Exception as e:
             print(f"Error during transcription: {e}")
             sys.exit(1)
->>>>>>> 3b86c34a
     
     def analyze_answer(self, question, answer, context="job interview"):
         """
@@ -480,17 +267,6 @@
         Returns:
             Detailed feedback on the answer
         """
-<<<<<<< HEAD
-        if self.llm_pipeline is None:
-            logger.error("LLM model not loaded")
-            raise ValueError("LLM model not loaded. Call load_llm_model() first.")
-        
-        logger.info("Starting LLM analysis")
-        start_time = time.time()
-        
-        # Simplified prompt for better results with smaller models
-        prompt = f"""Question: {question}
-=======
         try:
             if self.llm_pipeline is None:
                 print("Error: LLM model not loaded")
@@ -500,7 +276,6 @@
             
             # Simplified prompt for better results with smaller models
             prompt = f"""Question: {question}
->>>>>>> 3b86c34a
 Answer: {answer}
 
 Rate this interview answer (1-10) and list 3 strengths and 3 areas to improve:"""
@@ -540,26 +315,16 @@
             print("Analysis complete")
             return feedback
             
-<<<<<<< HEAD
-            feedback = outputs[0]["generated_text"][-1]["content"]
-        
-        analysis_time = time.time() - start_time
-        logger.info(f"LLM analysis complete in {analysis_time:.2f}s - "
-                   f"Feedback length: {len(feedback)} characters")
-        
-        return feedback
-=======
         except Exception as e:
             print(f"Error during LLM analysis: {e}")
             sys.exit(1)
->>>>>>> 3b86c34a
     
     def analyze_video(self, video_path, question, context="job interview", save_analysis=True):
         """
         Complete pipeline: extract audio, transcribe, and analyze
         
         Args:
-            video_path = "../Data/video1.webm"
+            video_path: Path to video file
             question: The interview question
             context: Interview context
             save_analysis: Whether to save full analysis (transcription + feedback) to file
@@ -567,44 +332,6 @@
         Returns:
             Dictionary with transcription, feedback, and file path
         """
-<<<<<<< HEAD
-        logger.info(f"Starting video analysis pipeline for: {os.path.basename(video_path)}")
-        pipeline_start_time = time.time()
-        
-        # Extract audio
-        audio_path = self.extract_audio(video_path)
-        
-        try:
-            # Transcribe audio
-            transcription = self.transcribe_audio(audio_path)
-            
-            # Analyze answer
-            feedback = self.analyze_answer(question, transcription, context)
-            
-            # Save complete analysis to file
-            analysis_file = None
-            if save_analysis:
-                analysis_file = self.save_analysis(transcription, feedback, video_path, question)
-            
-            total_time = time.time() - pipeline_start_time
-            logger.info(f"Video analysis pipeline completed successfully in {total_time:.2f}s")
-            
-            return {
-                "transcription": transcription,
-                "feedback": feedback,
-                "question": question,
-                "analysis_file": analysis_file,
-                "processing_time": total_time
-            }
-        except Exception as e:
-            logger.error(f"Video analysis pipeline failed: {str(e)}", exc_info=True)
-            raise
-        finally:
-            # Clean up temporary audio file
-            if os.path.exists(audio_path):
-                os.remove(audio_path)
-                logger.info("Temporary audio file cleaned up")
-=======
         try:
             # Validate inputs
             if not video_path:
@@ -666,26 +393,10 @@
         except Exception as e:
             print(f"Error during video analysis: {e}")
             sys.exit(1)
->>>>>>> 3b86c34a
 
 
 # Example usage
 if __name__ == "__main__":
-<<<<<<< HEAD
-    # Log pipeline start
-    pipeline_logger.log_pipeline_start(
-        logger,
-        "Interview Analysis Pipeline",
-        config={
-            'transcription_model': 'openai/whisper-base',
-            'llm_model': 'google/flan-t5-large',
-            'gpu_enabled': True,
-            'storage_dir': '../store'
-        }
-    )
-    
-    pipeline_start = time.time()
-=======
     # Initialize analyzer with storage directory
     analyzer = InterviewAnalyzer(
         use_gpu=True,
@@ -708,115 +419,23 @@
     # Analyze a video
     video_path = "/home/mohit/Downloads/project_mlops/MLOps-Project/Data Pipeline/Data/video1.webm"
     question = "Tell me about yourself"
->>>>>>> 3b86c34a
-    
-    try:
-        # Initialize analyzer with storage directory
-        analyzer = InterviewAnalyzer(
-            use_gpu=True,
-            storage_dir = "store"
+    
+    if os.path.exists(video_path):
+        result = analyzer.analyze_video(
+            video_path, 
+            question,
+            save_analysis=True  # Set to False if you don't want to save
         )
         
-        # Load models once (reused for all videos)
-        analyzer.load_transcription_model("openai/whisper-base")
-        analyzer.load_llm_model("google/flan-t5-large")
-        
-<<<<<<< HEAD
-        # Find all video files in Data folder
-        data_folder = Path(__file__).parent.parent / "Data"
-        video_extensions = ['.webm', '.mp4', '.avi', '.mov', '.mkv']
-        video_files = []
-        
-        for ext in video_extensions:
-            video_files.extend(data_folder.glob(f"*{ext}"))
-        
-        if not video_files:
-            logger.warning(f"No video files found in {data_folder.absolute()}")
-            logger.info(f"Supported formats: {', '.join(video_extensions)}")
-        else:
-            logger.info(f"Found {len(video_files)} video(s) to process")
-            
-            # Default question (you can customize per video if needed)
-            default_question = "Tell me about yourself"
-            
-            # Process each video
-            successful = 0
-            failed = 0
-            
-            for i, video_path in enumerate(video_files, 1):
-                logger.info(f"\n{'='*60}")
-                logger.info(f"Processing video {i}/{len(video_files)}: {video_path.name}")
-                logger.info(f"{'='*60}")
-                
-                try:
-                    result = analyzer.analyze_video(
-                        str(video_path), 
-                        default_question,
-                        save_analysis=True
-                    )
-                    
-                    print(f"\n{'='*60}")
-                    print(f"ANALYSIS RESULTS - Video {i}/{len(video_files)}")
-                    print(f"{'='*60}")
-                    print(f"Video: {video_path.name}")
-                    print(f"Question: {result['question']}")
-                    print(f"\nTranscription ({len(result['transcription'])} chars):\n{result['transcription'][:200]}...")
-                    print(f"\nFeedback:\n{result['feedback']}")
-                    print(f"\nProcessing Time: {result['processing_time']:.2f}s")
-                    
-                    if result['analysis_file']:
-                        print(f"✓ Full analysis saved to: {result['analysis_file']}")
-                    
-                    successful += 1
-                    
-                except Exception as e:
-                    logger.error(f"Failed to process {video_path.name}: {str(e)}", exc_info=True)
-                    failed += 1
-                    continue
-            
-            # Summary
-            logger.info(f"\n{'='*60}")
-            logger.info(f"PROCESSING COMPLETE")
-            logger.info(f"{'='*60}")
-            logger.info(f"Total videos: {len(video_files)}")
-            logger.info(f"Successful: {successful}")
-            logger.info(f"Failed: {failed}")
-            
-            # Log statistics
-            pipeline_logger.log_data_stats(
-                logger,
-                "Video Processing Summary",
-                {
-                    'total_videos': len(video_files),
-                    'successful': successful,
-                    'failed': failed,
-                    'success_rate': f"{(successful/len(video_files)*100):.1f}%"
-                }
-            )
-        
-        # Log pipeline completion
-        total_duration = time.time() - pipeline_start
-        pipeline_logger.log_pipeline_end(
-            logger,
-            "Interview Analysis Pipeline",
-            status="SUCCESS",
-            duration=total_duration
-        )
-            
-    except Exception as e:
-        logger.error(f"Pipeline execution failed: {str(e)}", exc_info=True)
-        total_duration = time.time() - pipeline_start
-        pipeline_logger.log_pipeline_end(
-            logger,
-            "Interview Analysis Pipeline",
-            status="FAILED",
-            duration=total_duration
-        )
-        raise
-=======
+        print("\n" + "="*60)
+        print("ANALYSIS RESULTS")
+        print("="*60)
+        print(f"\nQuestion: {result['question']}")
+        print(f"\nTranscription:\n{result['transcription']}")
+        print(f"\nFeedback:\n{result['feedback']}")
+        
         if result['analysis_file']:
             print(f"\nFull analysis saved to: {result['analysis_file']}")
     else:
         print(f"Error: Video file not found: {video_path}")
-        sys.exit(1)
->>>>>>> 3b86c34a
+        sys.exit(1)